package fixture

import (
	"time"

	"github.com/go-logr/logr"
	logz "sigs.k8s.io/controller-runtime/pkg/log/zap"

	metal3v1alpha1 "github.com/metal3-io/baremetal-operator/apis/metal3.io/v1alpha1"
	"github.com/metal3-io/baremetal-operator/pkg/bmc"
	"github.com/metal3-io/baremetal-operator/pkg/provisioner"
)

var log = logz.New().WithName("provisioner").WithName("fixture")
var deprovisionRequeueDelay = time.Second * 10
var provisionRequeueDelay = time.Second * 10

type fixtureHostConfigData struct {
	userData    string
	networkData string
	metaData    string
}

// NewHostConfigData creates new host configuration data
func NewHostConfigData(userData string, networkData string, metaData string) provisioner.HostConfigData {
	return &fixtureHostConfigData{
		userData:    userData,
		networkData: networkData,
		metaData:    metaData,
	}
}

func (cd *fixtureHostConfigData) UserData() (string, error) {
	return cd.userData, nil
}

func (cd *fixtureHostConfigData) NetworkData() (string, error) {
	return cd.networkData, nil
}

func (cd *fixtureHostConfigData) MetaData() (string, error) {
	return cd.metaData, nil
}

// fixtureProvisioner implements the provisioning.fixtureProvisioner interface
// and uses Ironic to manage the host.
type fixtureProvisioner struct {
	// the provisioning ID for this host
	provID string
	// the bmc credentials
	bmcCreds bmc.Credentials
	// a logger configured for this host
	log logr.Logger
	// an event publisher for recording significant events
	publisher provisioner.EventPublisher
	// state storage for the Host
	state *Fixture
}

// Fixture contains persistent state for a particular host
type Fixture struct {
	// counter to set the provisioner as ready
	BecomeReadyCounter int
	// state to manage deletion
	Deleted bool
	// state to manage the two-step adopt process
	adopted bool
	// state to manage provisioning
	image metal3v1alpha1.Image
	// state to manage power
	poweredOn bool
}

// New returns a new Fixture Provisioner
func (f *Fixture) New(hostData provisioner.HostData, publisher provisioner.EventPublisher) (provisioner.Provisioner, error) {
	p := &fixtureProvisioner{
		provID:    hostData.ProvisionerID,
		bmcCreds:  hostData.BMCCredentials,
		log:       log.WithValues("host", hostData.ObjectMeta.Name),
		publisher: publisher,
		state:     f,
	}
	return p, nil
}

func (p *fixtureProvisioner) HasProvisioningCapacity() (result bool, err error) {
	return true, nil
}

// ValidateManagementAccess tests the connection information for the
// host to verify that the location and credentials work.
func (p *fixtureProvisioner) ValidateManagementAccess(data provisioner.ManagementAccessData, credentialsChanged, force bool) (result provisioner.Result, provID string, err error) {
	p.log.Info("testing management access")

	// Fill in the ID of the host in the provisioning system
	if p.provID == "" {
		provID = "temporary-fake-id"
		result.Dirty = true
		result.RequeueAfter = time.Second * 5
		p.publisher("Registered", "Registered new host")
		return
	}

	return
}

// InspectHardware updates the HardwareDetails field of the host with
// details of devices discovered on the hardware. It may be called
// multiple times, and should return true for its dirty flag until the
// inspection is completed.
<<<<<<< HEAD
func (p *fixtureProvisioner) InspectHardware(data provisioner.InspectData, force bool) (result provisioner.Result, details *metal3v1alpha1.HardwareDetails, err error) {
=======
func (p *fixtureProvisioner) InspectHardware(force, refresh bool) (result provisioner.Result, details *metal3v1alpha1.HardwareDetails, err error) {
	p.log.Info("inspecting hardware", "status", p.host.OperationalStatus())

>>>>>>> 488efeda
	// The inspection is ongoing. We'll need to check the fixture
	// status for the server here until it is ready for us to get the
	// inspection details. Simulate that for now by creating the
	// hardware details struct as part of a second pass.
	p.log.Info("continuing inspection by setting details")
	details =
		&metal3v1alpha1.HardwareDetails{
			RAMMebibytes: 128 * 1024,
			NIC: []metal3v1alpha1.NIC{
				{
					Name:      "nic-1",
					Model:     "virt-io",
					MAC:       "some:mac:address",
					IP:        "192.168.100.1",
					SpeedGbps: 1,
					PXE:       true,
				},
				{
					Name:      "nic-2",
					Model:     "e1000",
					MAC:       "some:other:mac:address",
					IP:        "192.168.100.2",
					SpeedGbps: 1,
					PXE:       false,
				},
			},
			Storage: []metal3v1alpha1.Storage{
				{
					Name:       "disk-1 (boot)",
					Rotational: false,
					SizeBytes:  metal3v1alpha1.TebiByte * 93,
					Model:      "Dell CFJ61",
				},
				{
					Name:       "disk-2",
					Rotational: false,
					SizeBytes:  metal3v1alpha1.TebiByte * 93,
					Model:      "Dell CFJ61",
				},
			},
			CPU: metal3v1alpha1.CPU{
				Arch:           "x86_64",
				Model:          "FancyPants CPU",
				ClockMegahertz: 3.0 * metal3v1alpha1.GigaHertz,
				Flags:          []string{"fpu", "hypervisor", "sse", "vmx"},
				Count:          1,
			},
		}
	p.publisher("InspectionComplete", "Hardware inspection completed")

	return
}

// UpdateHardwareState fetches the latest hardware state of the server
// and updates the HardwareDetails field of the host with details. It
// is expected to do this in the least expensive way possible, such as
// reading from a cache.
func (p *fixtureProvisioner) UpdateHardwareState() (hwState provisioner.HardwareState, err error) {
	hwState.PoweredOn = &p.state.poweredOn
	p.log.Info("updating hardware state")
	return
}

// Prepare remove existing configuration and set new configuration
func (p *fixtureProvisioner) Prepare(data provisioner.PrepareData, unprepared bool) (result provisioner.Result, started bool, err error) {
	p.log.Info("preparing host")
	return
}

// Adopt notifies the provisioner that the state machine believes the host
// to be currently provisioned, and that it should be managed as such.
func (p *fixtureProvisioner) Adopt(data provisioner.AdoptData, force bool) (result provisioner.Result, err error) {
	p.log.Info("adopting host")
	if !p.state.adopted {
		p.state.adopted = true
		result.Dirty = true
		result.RequeueAfter = provisionRequeueDelay
	}
	return
}

// Provision writes the image from the host spec to the host. It may
// be called multiple times, and should return true for its dirty flag
// until the deprovisioning operation is completed.
func (p *fixtureProvisioner) Provision(data provisioner.ProvisionData) (result provisioner.Result, err error) {
	p.log.Info("provisioning image to host")

	if p.state.image.URL == "" {
		p.publisher("ProvisioningComplete", "Image provisioning completed")
		p.log.Info("moving to done")
		p.state.image = data.Image
		result.Dirty = true
		result.RequeueAfter = provisionRequeueDelay
	}

	return result, nil
}

// Deprovision removes the host from the image. It may be called
// multiple times, and should return true for its dirty flag until the
// deprovisioning operation is completed.
func (p *fixtureProvisioner) Deprovision(force bool) (result provisioner.Result, err error) {
	p.log.Info("ensuring host is deprovisioned")

	result.RequeueAfter = deprovisionRequeueDelay

	// NOTE(dhellmann): In order to simulate a multi-step process,
	// modify some of the status data structures. This is likely not
	// necessary once we really have Fixture doing the deprovisioning
	// and we can monitor it's status.

	if p.state.image.URL != "" {
		p.publisher("DeprovisionStarted", "Image deprovisioning started")
		p.log.Info("clearing hardware details")
		p.state.image = metal3v1alpha1.Image{}
		result.Dirty = true
		return result, nil
	}

	p.publisher("DeprovisionComplete", "Image deprovisioning completed")
	return result, nil
}

// Delete removes the host from the provisioning system. It may be
// called multiple times, and should return true for its dirty flag
// until the deprovisioning operation is completed.
func (p *fixtureProvisioner) Delete() (result provisioner.Result, err error) {
	p.log.Info("deleting host")

	if !p.state.Deleted {
		p.log.Info("clearing provisioning id")
		p.state.Deleted = true
		result.Dirty = true
		return result, nil
	}

	return result, nil
}

// PowerOn ensures the server is powered on independently of any image
// provisioning operation.
func (p *fixtureProvisioner) PowerOn() (result provisioner.Result, err error) {
	p.log.Info("ensuring host is powered on")

	if !p.state.poweredOn {
		p.publisher("PowerOn", "Host powered on")
		p.log.Info("changing status")
		p.state.poweredOn = true
		result.Dirty = true
		return result, nil
	}

	return result, nil
}

// PowerOff ensures the server is powered off independently of any image
// provisioning operation.
func (p *fixtureProvisioner) PowerOff(rebootMode metal3v1alpha1.RebootMode) (result provisioner.Result, err error) {
	p.log.Info("ensuring host is powered off")

	if p.state.poweredOn {
		p.publisher("PowerOff", "Host powered off")
		p.log.Info("changing status")
		p.state.poweredOn = false
		result.Dirty = true
		return result, nil
	}

	return result, nil
}

// IsReady returns the current availability status of the provisioner
func (p *fixtureProvisioner) IsReady() (result bool, err error) {
	p.log.Info("checking provisioner status")

	if p.state.BecomeReadyCounter > 0 {
		p.state.BecomeReadyCounter--
	}

	return p.state.BecomeReadyCounter == 0, nil
}<|MERGE_RESOLUTION|>--- conflicted
+++ resolved
@@ -108,13 +108,7 @@
 // details of devices discovered on the hardware. It may be called
 // multiple times, and should return true for its dirty flag until the
 // inspection is completed.
-<<<<<<< HEAD
-func (p *fixtureProvisioner) InspectHardware(data provisioner.InspectData, force bool) (result provisioner.Result, details *metal3v1alpha1.HardwareDetails, err error) {
-=======
-func (p *fixtureProvisioner) InspectHardware(force, refresh bool) (result provisioner.Result, details *metal3v1alpha1.HardwareDetails, err error) {
-	p.log.Info("inspecting hardware", "status", p.host.OperationalStatus())
-
->>>>>>> 488efeda
+func (p *fixtureProvisioner) InspectHardware(data provisioner.InspectData, force, refresh bool) (result provisioner.Result, details *metal3v1alpha1.HardwareDetails, err error) {
 	// The inspection is ongoing. We'll need to check the fixture
 	// status for the server here until it is ready for us to get the
 	// inspection details. Simulate that for now by creating the
